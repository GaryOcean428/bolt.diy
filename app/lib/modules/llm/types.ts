export interface ModelInfo {
  name: string;
  label?: string;
  provider: string;
  maxTokens: number;
  maxTokenAllowed?: number;
  type: 'text-generation';
  capabilities: readonly string[];
  parameters?: string;
  contextWindow?: string;
  maxOutput?: string;
}

export type ProviderModelInfo = Omit<ModelInfo, 'maxTokens' | 'type' | 'capabilities'> & {
  maxTokenAllowed: number;
};

export interface ProviderConfig {
  baseUrlKey?: string;
  apiTokenKey?: string;
  [key: string]: any;
}

export interface ProviderInfo {
  name: string;
  staticModels: readonly ModelInfo[];
  getApiKeyLink?: string;
  labelForGetApiKey?: string;
  icon?: string;
<<<<<<< HEAD
}
export interface ProviderConfig {
  baseUrlKey?: string;
  baseUrl?: string;
  apiTokenKey?: string;
=======
  config?: ProviderConfig;
>>>>>>> d3597ec1
}<|MERGE_RESOLUTION|>--- conflicted
+++ resolved
@@ -27,13 +27,5 @@
   getApiKeyLink?: string;
   labelForGetApiKey?: string;
   icon?: string;
-<<<<<<< HEAD
-}
-export interface ProviderConfig {
-  baseUrlKey?: string;
-  baseUrl?: string;
-  apiTokenKey?: string;
-=======
   config?: ProviderConfig;
->>>>>>> d3597ec1
 }