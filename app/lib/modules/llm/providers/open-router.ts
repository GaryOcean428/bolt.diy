--- conflicted
+++ resolved
@@ -27,8 +27,6 @@
   };
 
   staticModels: ModelInfo[] = [
-<<<<<<< HEAD
-=======
     {
       name: 'gpt-4o',
       label: 'GPT-4o',
@@ -38,7 +36,6 @@
       type: 'text-generation',
       capabilities: ['text-generation', 'code-generation'],
     },
->>>>>>> d3597ec1
     {
       name: 'anthropic/claude-3.5-sonnet',
       label: 'Anthropic: Claude 3.5 Sonnet (OpenRouter)',
