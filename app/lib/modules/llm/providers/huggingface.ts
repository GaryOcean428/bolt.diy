--- conflicted
+++ resolved
@@ -32,37 +32,8 @@
       capabilities: ['text-generation'],
     },
     {
-<<<<<<< HEAD
-      name: 'codellama/CodeLlama-34b-Instruct-hf',
-      label: 'CodeLlama-34b-Instruct (HuggingFace)',
-      provider: 'HuggingFace',
-      maxTokenAllowed: 8000,
-    },
-    {
-      name: 'NousResearch/Hermes-3-Llama-3.1-8B',
-      label: 'Hermes-3-Llama-3.1-8B (HuggingFace)',
-      provider: 'HuggingFace',
-      maxTokenAllowed: 8000,
-    },
-    {
-      name: 'Qwen/Qwen2.5-Coder-32B-Instruct',
-      label: 'Qwen2.5-Coder-32B-Instruct (HuggingFace)',
-      provider: 'HuggingFace',
-      maxTokenAllowed: 8000,
-    },
-    {
-      name: 'Qwen/Qwen2.5-72B-Instruct',
-      label: 'Qwen2.5-72B-Instruct (HuggingFace)',
-      provider: 'HuggingFace',
-      maxTokenAllowed: 8000,
-    },
-    {
-      name: 'meta-llama/Llama-3.1-70B-Instruct',
-      label: 'Llama-3.1-70B-Instruct (HuggingFace)',
-=======
       name: 'codellama/CodeLlama-70b-Instruct-hf',
       label: 'CodeLlama 70B',
->>>>>>> d3597ec1
       provider: 'HuggingFace',
       maxTokens: 4096,
       maxTokenAllowed: 4096,
@@ -77,24 +48,6 @@
       maxTokenAllowed: 8192,
       type: 'text-generation',
       capabilities: ['text-generation'],
-    },
-    {
-      name: '01-ai/Yi-1.5-34B-Chat',
-      label: 'Yi-1.5-34B-Chat (HuggingFace)',
-      provider: 'HuggingFace',
-      maxTokenAllowed: 8000,
-    },
-    {
-      name: 'codellama/CodeLlama-34b-Instruct-hf',
-      label: 'CodeLlama-34b-Instruct (HuggingFace)',
-      provider: 'HuggingFace',
-      maxTokenAllowed: 8000,
-    },
-    {
-      name: 'NousResearch/Hermes-3-Llama-3.1-8B',
-      label: 'Hermes-3-Llama-3.1-8B (HuggingFace)',
-      provider: 'HuggingFace',
-      maxTokenAllowed: 8000,
     },
   ];
 
