--- conflicted
+++ resolved
@@ -3,12 +3,6 @@
 import { BaseProvider } from '~/lib/modules/llm/base-provider';
 import type { ModelInfo } from '~/lib/modules/llm/types';
 import type { IProviderSetting } from '~/types/model';
-<<<<<<< HEAD
-import { createOpenAI } from '@ai-sdk/openai';
-import type { LanguageModelV1 } from 'ai';
-import { logger } from '~/utils/logger';
-=======
->>>>>>> d3597ec1
 
 export default class LMStudioProvider extends BaseProvider {
   name = 'LMStudio';
@@ -18,50 +12,10 @@
 
   config = {
     baseUrlKey: 'LMSTUDIO_API_BASE_URL',
-    baseUrl: 'http://localhost:1234/',
   };
 
   staticModels: ModelInfo[] = [];
 
-<<<<<<< HEAD
-  async getDynamicModels(
-    apiKeys?: Record<string, string>,
-    settings?: IProviderSetting,
-    serverEnv: Record<string, string> = {},
-  ): Promise<ModelInfo[]> {
-    let { baseUrl } = this.getProviderBaseUrlAndKey({
-      apiKeys,
-      providerSettings: settings,
-      serverEnv,
-      defaultBaseUrlKey: 'LMSTUDIO_API_BASE_URL',
-      defaultApiTokenKey: '',
-    });
-
-    if (!baseUrl) {
-      throw new Error('No baseUrl found for LMStudio provider');
-    }
-
-    if (typeof window === 'undefined') {
-      /*
-       * Running in Server
-       * Backend: Check if we're running in Docker
-       */
-      const isDocker = process.env.RUNNING_IN_DOCKER === 'true';
-
-      baseUrl = isDocker ? baseUrl.replace('localhost', 'host.docker.internal') : baseUrl;
-      baseUrl = isDocker ? baseUrl.replace('127.0.0.1', 'host.docker.internal') : baseUrl;
-    }
-
-    const response = await fetch(`${baseUrl}/v1/models`);
-    const data = (await response.json()) as { data: Array<{ id: string }> };
-
-    return data.data.map((model) => ({
-      name: model.id,
-      label: model.id,
-      provider: this.name,
-      maxTokenAllowed: 8000,
-    }));
-=======
   async getDynamicModels(): Promise<ModelInfo[]> {
     return [
       {
@@ -74,7 +28,6 @@
         capabilities: ['text-generation'],
       },
     ];
->>>>>>> d3597ec1
   }
   getModelInstance: (options: {
     model: string;
@@ -83,11 +36,6 @@
     providerSettings?: Record<string, IProviderSetting>;
   }) => LanguageModelV1 = (options) => {
     const { apiKeys, providerSettings, serverEnv, model } = options;
-<<<<<<< HEAD
-    let { baseUrl } = this.getProviderBaseUrlAndKey({
-      apiKeys,
-      providerSettings: providerSettings?.[this.name],
-=======
     const providerSetting = providerSettings?.LMStudio || {
       name: 'LMStudio',
       baseUrl: undefined,
@@ -96,24 +44,10 @@
     const { baseUrl } = this.getProviderBaseUrlAndKey({
       apiKeys,
       providerSettings: providerSetting,
->>>>>>> d3597ec1
       serverEnv: serverEnv as any,
-      defaultBaseUrlKey: 'LMSTUDIO_API_BASE_URL',
+      defaultBaseUrlKey: 'OLLAMA_API_BASE_URL',
       defaultApiTokenKey: '',
     });
-
-    if (!baseUrl) {
-      throw new Error('No baseUrl found for LMStudio provider');
-    }
-
-    if (typeof window === 'undefined') {
-      const isDocker = process.env.RUNNING_IN_DOCKER === 'true';
-      baseUrl = isDocker ? baseUrl.replace('localhost', 'host.docker.internal') : baseUrl;
-      baseUrl = isDocker ? baseUrl.replace('127.0.0.1', 'host.docker.internal') : baseUrl;
-    }
-
-    logger.debug('LMStudio Base Url used: ', baseUrl);
-
     const lmstudio = createOpenAI({
       baseURL: `${baseUrl}/v1`,
       apiKey: '',
