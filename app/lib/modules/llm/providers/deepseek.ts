import { createOpenAI } from '@ai-sdk/openai';
import type { LanguageModelV1 } from 'ai';
import { BaseProvider } from '~/lib/modules/llm/base-provider';
import type { ModelInfo } from '~/lib/modules/llm/types';
import type { IProviderSetting } from '~/types/model';

export default class DeepseekProvider extends BaseProvider {
  name = 'Deepseek';
  getApiKeyLink = 'https://platform.deepseek.com/apiKeys';

  config = {
    apiTokenKey: 'DEEPSEEK_API_KEY',
  };

  staticModels: ModelInfo[] = [
<<<<<<< HEAD
    { name: 'deepseek-coder', label: 'Deepseek-Coder', provider: 'Deepseek', maxTokenAllowed: 8000 },
    { name: 'deepseek-chat', label: 'Deepseek-Chat', provider: 'Deepseek', maxTokenAllowed: 8000 },
    { name: 'deepseek-reasoner', label: 'Deepseek-Reasoner', provider: 'Deepseek', maxTokenAllowed: 8000 },
=======
    {
      name: 'deepseek-coder',
      label: 'Deepseek-Coder',
      provider: 'Deepseek',
      maxTokens: 8000,
      maxTokenAllowed: 8000,
      type: 'text-generation',
      capabilities: ['text-generation', 'code-generation'],
    },
    {
      name: 'deepseek-chat',
      label: 'Deepseek-Chat',
      provider: 'Deepseek',
      maxTokens: 8000,
      maxTokenAllowed: 8000,
      type: 'text-generation',
      capabilities: ['text-generation', 'code-generation'],
    },
>>>>>>> d3597ec1
  ];

  getModelInstance(options: {
    model: string;
    serverEnv: Env;
    apiKeys?: Record<string, string>;
    providerSettings?: Record<string, IProviderSetting>;
  }): LanguageModelV1 {
    const { model, serverEnv, apiKeys, providerSettings } = options;

    const { apiKey } = this.getProviderBaseUrlAndKey({
      apiKeys,
      providerSettings: providerSettings?.[this.name],
      serverEnv: serverEnv as any,
      defaultBaseUrlKey: '',
      defaultApiTokenKey: 'DEEPSEEK_API_KEY',
    });

    if (!apiKey) {
      throw new Error(`Missing API key for ${this.name} provider`);
    }

    const openai = createOpenAI({
      baseURL: 'https://api.deepseek.com/beta',
      apiKey,
    });

    return openai(model);
  }
}<|MERGE_RESOLUTION|>--- conflicted
+++ resolved
@@ -13,11 +13,6 @@
   };
 
   staticModels: ModelInfo[] = [
-<<<<<<< HEAD
-    { name: 'deepseek-coder', label: 'Deepseek-Coder', provider: 'Deepseek', maxTokenAllowed: 8000 },
-    { name: 'deepseek-chat', label: 'Deepseek-Chat', provider: 'Deepseek', maxTokenAllowed: 8000 },
-    { name: 'deepseek-reasoner', label: 'Deepseek-Reasoner', provider: 'Deepseek', maxTokenAllowed: 8000 },
-=======
     {
       name: 'deepseek-coder',
       label: 'Deepseek-Coder',
@@ -36,7 +31,6 @@
       type: 'text-generation',
       capabilities: ['text-generation', 'code-generation'],
     },
->>>>>>> d3597ec1
   ];
 
   getModelInstance(options: {
