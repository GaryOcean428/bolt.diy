--- conflicted
+++ resolved
@@ -1,28 +1,15 @@
 import { type ActionFunctionArgs } from '@remix-run/cloudflare';
-<<<<<<< HEAD
-import { createDataStream, generateId } from 'ai';
-import { MAX_RESPONSE_SEGMENTS, MAX_TOKENS, type FileMap } from '~/lib/.server/llm/constants';
-import { CONTINUE_PROMPT } from '~/lib/common/prompts/prompts';
-=======
 import { MAX_RESPONSE_SEGMENTS, MAX_TOKENS } from '~/lib/.server/llm/constants';
->>>>>>> d3597ec1
 import { streamText, type Messages, type StreamingOptions } from '~/lib/.server/llm/stream-text';
 import SwitchableStream from '~/lib/.server/llm/switchable-stream';
 import { CONTINUE_PROMPT } from '~/lib/common/prompts/prompts';
 import { AgentManager } from '~/lib/modules/agents/agent-manager';
 import type { TaskComplexity } from '~/lib/modules/agents/types';
 import type { IProviderSetting } from '~/types/model';
-import { createScopedLogger } from '~/utils/logger';
-import { getFilePaths, selectContext } from '~/lib/.server/llm/select-context';
-import type { ContextAnnotation, ProgressAnnotation } from '~/types/context';
-import { WORK_DIR } from '~/utils/constants';
-import { createSummary } from '~/lib/.server/llm/create-summary';
 
 export async function action(args: ActionFunctionArgs) {
   return chatAction(args);
 }
-
-const logger = createScopedLogger('api.chat');
 
 function parseCookies(cookieHeader: string): Record<string, string> {
   const cookies: Record<string, string> = {};
@@ -43,19 +30,11 @@
 }
 
 async function chatAction({ context, request }: ActionFunctionArgs) {
-<<<<<<< HEAD
-  const { messages, files, promptId, contextOptimization } = await request.json<{
-    messages: Messages;
-    files: any;
-    promptId?: string;
-    contextOptimization: boolean;
-=======
   const { messages, files, promptId, complexity } = await request.json<{
     messages: Messages;
     files: any;
     promptId?: string;
     complexity?: TaskComplexity;
->>>>>>> d3597ec1
   }>();
 
   // Initialize agent manager
@@ -74,132 +53,8 @@
     promptTokens: 0,
     totalTokens: 0,
   };
-  const encoder: TextEncoder = new TextEncoder();
-  let progressCounter: number = 1;
 
   try {
-<<<<<<< HEAD
-    const totalMessageContent = messages.reduce((acc, message) => acc + message.content, '');
-    logger.debug(`Total message length: ${totalMessageContent.split(' ').length}, words`);
-
-    const dataStream = createDataStream({
-      async execute(dataStream) {
-        const filePaths = getFilePaths(files || {});
-        let filteredFiles: FileMap | undefined = undefined;
-        let summary: string | undefined = undefined;
-
-        if (filePaths.length > 0 && contextOptimization) {
-          dataStream.writeData('HI ');
-          logger.debug('Generating Chat Summary');
-          dataStream.writeMessageAnnotation({
-            type: 'progress',
-            value: progressCounter++,
-            message: 'Generating Chat Summary',
-          } as ProgressAnnotation);
-
-          // Create a summary of the chat
-          console.log(`Messages count: ${messages.length}`);
-
-          summary = await createSummary({
-            messages: [...messages],
-            env: context.cloudflare?.env,
-            apiKeys,
-            providerSettings,
-            promptId,
-            contextOptimization,
-            onFinish(resp) {
-              if (resp.usage) {
-                logger.debug('createSummary token usage', JSON.stringify(resp.usage));
-                cumulativeUsage.completionTokens += resp.usage.completionTokens || 0;
-                cumulativeUsage.promptTokens += resp.usage.promptTokens || 0;
-                cumulativeUsage.totalTokens += resp.usage.totalTokens || 0;
-              }
-            },
-          });
-
-          dataStream.writeMessageAnnotation({
-            type: 'chatSummary',
-            summary,
-            chatId: messages.slice(-1)?.[0]?.id,
-          } as ContextAnnotation);
-
-          // Update context buffer
-          logger.debug('Updating Context Buffer');
-          dataStream.writeMessageAnnotation({
-            type: 'progress',
-            value: progressCounter++,
-            message: 'Updating Context Buffer',
-          } as ProgressAnnotation);
-
-          // Select context files
-          console.log(`Messages count: ${messages.length}`);
-          filteredFiles = await selectContext({
-            messages: [...messages],
-            env: context.cloudflare?.env,
-            apiKeys,
-            files,
-            providerSettings,
-            promptId,
-            contextOptimization,
-            summary,
-            onFinish(resp) {
-              if (resp.usage) {
-                logger.debug('selectContext token usage', JSON.stringify(resp.usage));
-                cumulativeUsage.completionTokens += resp.usage.completionTokens || 0;
-                cumulativeUsage.promptTokens += resp.usage.promptTokens || 0;
-                cumulativeUsage.totalTokens += resp.usage.totalTokens || 0;
-              }
-            },
-          });
-
-          if (filteredFiles) {
-            logger.debug(`files in context : ${JSON.stringify(Object.keys(filteredFiles))}`);
-          }
-
-          dataStream.writeMessageAnnotation({
-            type: 'codeContext',
-            files: Object.keys(filteredFiles).map((key) => {
-              let path = key;
-
-              if (path.startsWith(WORK_DIR)) {
-                path = path.replace(WORK_DIR, '');
-              }
-
-              return path;
-            }),
-          } as ContextAnnotation);
-
-          dataStream.writeMessageAnnotation({
-            type: 'progress',
-            value: progressCounter++,
-            message: 'Context Buffer Updated',
-          } as ProgressAnnotation);
-          logger.debug('Context Buffer Updated');
-        }
-
-        // Stream the text
-        const options: StreamingOptions = {
-          toolChoice: 'none',
-          onFinish: async ({ text: content, finishReason, usage }) => {
-            logger.debug('usage', JSON.stringify(usage));
-
-            if (usage) {
-              cumulativeUsage.completionTokens += usage.completionTokens || 0;
-              cumulativeUsage.promptTokens += usage.promptTokens || 0;
-              cumulativeUsage.totalTokens += usage.totalTokens || 0;
-            }
-
-            if (finishReason !== 'length') {
-              dataStream.writeMessageAnnotation({
-                type: 'usage',
-                value: {
-                  completionTokens: cumulativeUsage.completionTokens,
-                  promptTokens: cumulativeUsage.promptTokens,
-                  totalTokens: cumulativeUsage.totalTokens,
-                },
-              });
-              await new Promise((resolve) => setTimeout(resolve, 0));
-=======
     // Determine task complexity if not provided
     const taskComplexity = complexity || {
       tokenCount: messages[messages.length - 1].content.length,
@@ -279,76 +134,28 @@
             )
             .then(() => stream.close());
         }
->>>>>>> d3597ec1
 
-              // stream.close();
-              return;
-            }
+        if (stream.switches >= MAX_RESPONSE_SEGMENTS) {
+          throw Error('Cannot continue message: Maximum segments reached');
+        }
 
-            if (stream.switches >= MAX_RESPONSE_SEGMENTS) {
-              throw Error('Cannot continue message: Maximum segments reached');
-            }
+        const switchesLeft = MAX_RESPONSE_SEGMENTS - stream.switches;
 
-            const switchesLeft = MAX_RESPONSE_SEGMENTS - stream.switches;
+        console.log(`Reached max token limit (${MAX_TOKENS}): Continuing message (${switchesLeft} switches left)`);
 
-            logger.info(`Reached max token limit (${MAX_TOKENS}): Continuing message (${switchesLeft} switches left)`);
-
-            messages.push({ id: generateId(), role: 'assistant', content });
-            messages.push({ id: generateId(), role: 'user', content: CONTINUE_PROMPT });
-
-            const result = await streamText({
-              messages,
-              env: context.cloudflare?.env,
-              options,
-              apiKeys,
-              files,
-              providerSettings,
-              promptId,
-              contextOptimization,
-            });
-
-            result.mergeIntoDataStream(dataStream);
-
-            (async () => {
-              for await (const part of result.fullStream) {
-                if (part.type === 'error') {
-                  const error: any = part.error;
-                  logger.error(`${error}`);
-
-                  return;
-                }
-              }
-            })();
-
-            return;
-          },
-        };
+        messages.push({ role: 'assistant', content });
+        messages.push({ role: 'user', content: CONTINUE_PROMPT });
 
         const streamResult = await streamText({
           messages,
-          env: context.cloudflare?.env,
+          env: context.cloudflare.env,
           options,
           apiKeys,
           files,
           providerSettings,
           promptId,
-          contextOptimization,
-          contextFiles: filteredFiles,
-          summary,
         });
 
-<<<<<<< HEAD
-        (async () => {
-          for await (const part of result.fullStream) {
-            if (part.type === 'error') {
-              const error: any = part.error;
-              logger.error(`${error}`);
-
-              return;
-            }
-          }
-        })();
-=======
         return stream.switchSource(streamResult.toDataStream());
       },
     };
@@ -362,32 +169,17 @@
       providerSettings,
       promptId,
     });
->>>>>>> d3597ec1
 
-        result.mergeIntoDataStream(dataStream);
-      },
-      onError: (error: any) => `Custom error: ${error.message}`,
-    }).pipeThrough(
-      new TransformStream({
-        transform: (chunk, controller) => {
-          // Convert the string stream to a byte stream
-          const str = typeof chunk === 'string' ? chunk : JSON.stringify(chunk);
-          controller.enqueue(encoder.encode(str));
-        },
-      }),
-    );
+    stream.switchSource(result.toDataStream());
 
-    return new Response(dataStream, {
+    return new Response(stream.readable, {
       status: 200,
       headers: {
-        'Content-Type': 'text/event-stream; charset=utf-8',
-        Connection: 'keep-alive',
-        'Cache-Control': 'no-cache',
-        'Text-Encoding': 'chunked',
+        contentType: 'text/plain; charset=utf-8',
       },
     });
   } catch (error: any) {
-    logger.error(error);
+    console.error(error);
 
     if (error.message?.includes('API key')) {
       throw new Response('Invalid or missing API key', {
