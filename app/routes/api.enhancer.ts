--- conflicted
+++ resolved
@@ -1,16 +1,32 @@
 import { type ActionFunctionArgs } from '@remix-run/cloudflare';
+
+//import { StreamingTextResponse, parseStreamPart } from 'ai';
 import { streamText } from '~/lib/.server/llm/stream-text';
-<<<<<<< HEAD
-import { stripIndents } from '~/utils/stripIndent';
-import type { ProviderInfo } from '~/types/model';
-import { getApiKeysFromCookie, getProviderSettingsFromCookie } from '~/lib/api/cookies';
-=======
 import type { IProviderSetting, ProviderInfo } from '~/types/model';
 import { stripIndents } from '~/utils/stripIndent';
->>>>>>> d3597ec1
 
 export async function action(args: ActionFunctionArgs) {
   return enhancerAction(args);
+}
+
+function parseCookies(cookieHeader: string) {
+  const cookies: any = {};
+
+  // Split the cookie string by semicolons and spaces
+  const items = cookieHeader.split(';').map((cookie) => cookie.trim());
+
+  items.forEach((item) => {
+    const [name, ...rest] = item.split('=');
+
+    if (name && rest) {
+      // Decode the name and value, and join value parts in case it contains '='
+      const decodedName = decodeURIComponent(name.trim());
+      const decodedValue = decodeURIComponent(rest.join('=').trim());
+      cookies[decodedName] = decodedValue;
+    }
+  });
+
+  return cookies;
 }
 
 async function enhancerAction({ context, request }: ActionFunctionArgs) {
@@ -39,8 +55,12 @@
   }
 
   const cookieHeader = request.headers.get('Cookie');
-  const apiKeys = getApiKeysFromCookie(cookieHeader);
-  const providerSettings = getProviderSettingsFromCookie(cookieHeader);
+
+  // Parse the cookie's value (returns an object or null if no cookie exists)
+  const apiKeys = JSON.parse(parseCookies(cookieHeader || '').apiKeys || '{}');
+  const providerSettings: Record<string, IProviderSetting> = JSON.parse(
+    parseCookies(cookieHeader || '').providers || '{}',
+  );
 
   try {
     const result = await streamText({
@@ -79,7 +99,7 @@
           `,
         },
       ],
-      env: context.cloudflare?.env as any,
+      env: context.cloudflare.env,
       apiKeys,
       providerSettings,
     });
@@ -87,10 +107,7 @@
     return new Response(result.textStream, {
       status: 200,
       headers: {
-        'Content-Type': 'text/event-stream',
-        Connection: 'keep-alive',
-        'Cache-Control': 'no-cache',
-        'Text-Encoding': 'chunked',
+        'Content-Type': 'text/plain; charset=utf-8',
       },
     });
   } catch (error: unknown) {
