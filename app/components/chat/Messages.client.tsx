import { useLocation } from '@remix-run/react';
import type { Message } from 'ai';
<<<<<<< HEAD
import React, { Fragment } from 'react';
import { classNames } from '~/utils/classNames';
=======
import React from 'react';
import { toast } from 'react-toastify';
>>>>>>> d3597ec1
import { AssistantMessage } from './AssistantMessage';
import { UserMessage } from './UserMessage';
import WithTooltip from '~/components/ui/Tooltip';
import { forkChat } from '~/lib/persistence/db';
import { db, chatId } from '~/lib/persistence/useChatHistory';
import { classNames } from '~/utils/classNames';

interface MessagesProps {
  id?: string;
  className?: string;
  isStreaming?: boolean;
  messages?: Message[];
}

export const Messages = React.forwardRef<HTMLDivElement, MessagesProps>((props: MessagesProps, ref) => {
  const { id, isStreaming = false, messages = [] } = props;
  const location = useLocation();

  const handleRewind = (messageId: string) => {
    const searchParams = new URLSearchParams(location.search);
    searchParams.set('rewindTo', messageId);
    window.location.search = searchParams.toString();
  };

  const handleFork = async (messageId: string) => {
    try {
      if (!db || !chatId.get()) {
        toast.error('Chat persistence is not available');
        return;
      }

      const urlId = await forkChat(db, chatId.get()!, messageId);
      window.location.href = `/chat/${urlId}`;
    } catch (error) {
      toast.error('Failed to fork chat: ' + (error as Error).message);
    }
  };

  return (
    <div id={id} ref={ref} className={props.className}>
      {messages.length > 0
        ? messages.map((message, index) => {
            const { role, content, id: messageId, annotations } = message;
            const isUserMessage = role === 'user';
            const isFirst = index === 0;
            const isLast = index === messages.length - 1;
            const isHidden = annotations?.includes('hidden');

            if (isHidden) {
              return <Fragment key={index} />;
            }

            return (
              <div
                key={index}
                className={classNames('flex gap-4 p-6 w-full rounded-[calc(0.75rem-1px)]', {
                  'bg-bolt-elements-messages-background': isUserMessage || !isStreaming || (isStreaming && !isLast),
                  'bg-gradient-to-b from-bolt-elements-messages-background from-30% to-transparent':
                    isStreaming && isLast,
                  'mt-4': !isFirst,
                })}
              >
                {isUserMessage && (
                  <div className="flex items-center justify-center w-[34px] h-[34px] overflow-hidden bg-white text-gray-600 rounded-full shrink-0 self-start">
                    <div className="i-ph:user-fill text-xl"></div>
                  </div>
                )}
                <div className="grid grid-col-1 w-full">
                  {isUserMessage ? (
                    <UserMessage content={content} />
                  ) : (
                    <AssistantMessage content={content} annotations={message.annotations} />
                  )}
                </div>
                {!isUserMessage && (
                  <div className="flex gap-2 flex-col lg:flex-row">
                    {messageId && (
                      <WithTooltip tooltip="Revert to this message">
                        <button
                          onClick={() => handleRewind(messageId)}
                          key="i-ph:arrow-u-up-left"
                          className={classNames(
                            'i-ph:arrow-u-up-left',
                            'text-xl text-bolt-elements-textSecondary hover:text-bolt-elements-textPrimary transition-colors',
                          )}
                        />
                      </WithTooltip>
                    )}

                    <WithTooltip tooltip="Fork chat from this message">
                      <button
                        onClick={() => handleFork(messageId)}
                        key="i-ph:git-fork"
                        className={classNames(
                          'i-ph:git-fork',
                          'text-xl text-bolt-elements-textSecondary hover:text-bolt-elements-textPrimary transition-colors',
                        )}
                      />
                    </WithTooltip>
                  </div>
                )}
              </div>
            );
          })
        : null}
      {isStreaming && (
        <div className="text-center w-full text-bolt-elements-textSecondary i-svg-spinners:3-dots-fade text-4xl mt-4"></div>
      )}
    </div>
  );
});<|MERGE_RESOLUTION|>--- conflicted
+++ resolved
@@ -1,12 +1,7 @@
 import { useLocation } from '@remix-run/react';
 import type { Message } from 'ai';
-<<<<<<< HEAD
-import React, { Fragment } from 'react';
-import { classNames } from '~/utils/classNames';
-=======
 import React from 'react';
 import { toast } from 'react-toastify';
->>>>>>> d3597ec1
 import { AssistantMessage } from './AssistantMessage';
 import { UserMessage } from './UserMessage';
 import WithTooltip from '~/components/ui/Tooltip';
@@ -49,15 +44,10 @@
     <div id={id} ref={ref} className={props.className}>
       {messages.length > 0
         ? messages.map((message, index) => {
-            const { role, content, id: messageId, annotations } = message;
+            const { role, content, id: messageId } = message;
             const isUserMessage = role === 'user';
             const isFirst = index === 0;
             const isLast = index === messages.length - 1;
-            const isHidden = annotations?.includes('hidden');
-
-            if (isHidden) {
-              return <Fragment key={index} />;
-            }
 
             return (
               <div
