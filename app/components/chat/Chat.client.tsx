/*
 * @ts-nocheck
 * Preventing TS checks with files presented in the video for a better presentation.
 */
import { useStore } from '@nanostores/react';
import { useSearchParams } from '@remix-run/react';
import type { Message } from 'ai';
import { useChat } from 'ai/react';
import Cookies from 'js-cookie';
import React from 'react';
import { memo, useCallback, useEffect, useRef, useState } from 'react';
import { cssTransition, toast, ToastContainer } from 'react-toastify';
import { BaseChat } from './BaseChat';
import { useMessageParser, useShortcuts } from '~/lib/hooks';
import { useSettings } from '~/lib/hooks/useSettings';
import { description, useChatHistory } from '~/lib/persistence';
import { chatStore } from '~/lib/stores/chat';
import { workbenchStore } from '~/lib/stores/workbench';
import type { ProviderInfo } from '~/types/model';
import { DEFAULT_MODEL, DEFAULT_PROVIDER, PROMPT_COOKIE_KEY, PROVIDER_LIST } from '~/utils/constants';
import { debounce } from '~/utils/debounce';
import { createScopedLogger, renderLogger } from '~/utils/logger';
import { createSampler } from '~/utils/sampler';
import { getTemplates, selectStarterTemplate } from '~/utils/selectStarterTemplate';

const toastAnimation = cssTransition({
  enter: 'animated fadeInRight',
  exit: 'animated fadeOutRight',
});

const logger = createScopedLogger('Chat');

export function Chat() {
  renderLogger.trace('Chat');

  const { ready, initialMessages, storeMessageHistory, importChat, exportChat } = useChatHistory();
  const title = useStore(description);
  useEffect(() => {
    workbenchStore.setReloadedMessages(initialMessages.map((m) => m.id));
  }, [initialMessages]);

  return (
    <>
      {ready && (
        <ChatImpl
          description={title}
          initialMessages={initialMessages}
          exportChat={exportChat}
          storeMessageHistory={storeMessageHistory}
          importChat={importChat}
        />
      )}
      <ToastContainer
        closeButton={({ closeToast }) => (
          <button className="Toastify__close-button" onClick={closeToast} title="Close Notification">
            <div className="i-ph:x text-lg" />
          </button>
        )}
        icon={({ type }) => {
          switch (type) {
            case 'success': {
              return <div className="i-ph:check-bold text-bolt-elements-icon-success text-2xl" />;
            }
            case 'error': {
              return <div className="i-ph:warning-circle-bold text-bolt-elements-icon-error text-2xl" />;
            }
          }

          return undefined;
        }}
        position="bottom-right"
        pauseOnFocusLoss
        transition={toastAnimation}
      />
    </>
  );
}

const processSampledMessages = createSampler(
  (options: {
    messages: Message[];
    initialMessages: Message[];
    isLoading: boolean;
    parseMessages: (messages: Message[], isLoading: boolean) => void;
    storeMessageHistory: (messages: Message[]) => Promise<void>;
  }) => {
    const { messages, initialMessages, isLoading, parseMessages, storeMessageHistory } = options;
    parseMessages(messages, isLoading);

    if (messages.length > initialMessages.length) {
      storeMessageHistory(messages).catch((error) => toast.error(error.message));
    }
  },
  50,
);

interface ChatProps {
  initialMessages: Message[];
  storeMessageHistory: (messages: Message[]) => Promise<void>;
  importChat: (description: string, messages: Message[]) => Promise<void>;
  exportChat: () => void;
  description?: string;
}

const ChatImpl: React.FC<ChatProps> = memo(
  ({ description, initialMessages, storeMessageHistory, importChat, exportChat }) => {
    useShortcuts();

    const textareaRef = useRef<HTMLTextAreaElement>(null);
    const [chatStarted] = useState(initialMessages.length > 0);
    const [uploadedFiles, setUploadedFiles] = useState<File[]>([]);
    const [imageDataList, setImageDataList] = useState<string[]>([]);
    const [searchParams, setSearchParams] = useSearchParams();
    const [fakeLoading, setFakeLoading] = useState(false);
    const files = useStore(workbenchStore.files);
    const actionAlert = useStore(workbenchStore.alert);
    const { activeProviders, promptId, autoSelectTemplate, contextOptimizationEnabled } = useSettings();

    const [model, setModel] = useState(() => {
      const savedModel = Cookies.get('selectedModel');
      return savedModel || DEFAULT_MODEL;
    });
    const [provider, setProvider] = useState(() => {
      const savedProvider = Cookies.get('selectedProvider');
      return (PROVIDER_LIST.find((p) => p.name === savedProvider) || DEFAULT_PROVIDER) as ProviderInfo;
    });

    const { showChat } = useStore(chatStore);

    const [apiKeys, setApiKeys] = useState<Record<string, string>>({});

<<<<<<< HEAD
    const { messages, isLoading, input, handleInputChange, setInput, stop, append, setMessages, reload, error } =
      useChat({
        api: '/api/chat',
        body: {
          apiKeys,
          files,
          promptId,
          contextOptimization: contextOptimizationEnabled,
        },
        sendExtraMessageFields: true,
        onError: (e) => {
          logger.error('Request failed\n\n', e, error);
          toast.error(
            'There was an error processing your request: ' + (e.message ? e.message : 'No details were returned'),
          );
        },
        onFinish: (message, response) => {
          const usage = response.usage;
=======
    const {
      messages,
      isLoading,
      input,
      handleInputChange: originalHandleInputChange,
      setInput,
      stop,
      append,
    } = useChat({
      api: '/api/chat',
      body: ({ messages, data }: { messages: Message[]; data?: { input?: string } }) => ({
        apiKeys,
        files,
        promptId,
        complexity: {
          tokenCount: data?.input?.length || 0,
          specializedKnowledge: (data?.input || '').includes('code') || (data?.input || '').includes('programming'),
          securitySensitive: (data?.input || '').includes('security') || (data?.input || '').includes('auth'),
          languageSpecific: true,
          expectedDuration: 1,
        },
        messages,
      }),
      sendExtraMessageFields: true,
      onError: (error) => {
        logger.error('Request failed\n\n', error);
        toast.error(
          'There was an error processing your request: ' + (error.message ? error.message : 'No details were returned'),
        );
      },
      onFinish: (message, response) => {
        const usage = response.usage;

        if (usage) {
          console.log('Token usage:', usage);
        }
>>>>>>> d3597ec1

          if (usage) {
            console.log('Token usage:', usage);

            // You can now use the usage data as needed
          }

          logger.debug('Finished streaming');
        },
        initialMessages,
        initialInput: Cookies.get(PROMPT_COOKIE_KEY) || '',
      });
    useEffect(() => {
      const prompt = searchParams.get('prompt');

      // console.log(prompt, searchParams, model, provider);

      if (prompt) {
        setSearchParams({});
        append({
          role: 'user',
          content: [
            {
              type: 'text',
              text: `[Model: ${model}]\n\n[Provider: ${provider.name}]\n\n${prompt}`,
            },
          ] as any,
        });
      }
    }, [model, provider, searchParams, append]);

    const { parseMessages } = useMessageParser();

    const TEXTAREA_MAX_HEIGHT = chatStarted ? 400 : 200;

    useEffect(() => {
      chatStore.setKey('started', initialMessages.length > 0);
    }, []);

    useEffect(() => {
      processSampledMessages({
        messages,
        initialMessages,
        isLoading,
        parseMessages,
        storeMessageHistory,
      });
    }, [messages, isLoading, parseMessages, storeMessageHistory]);

    useEffect(() => {
      const textarea = textareaRef.current;

      if (textarea) {
        textarea.style.height = 'auto';

        const scrollHeight = textarea.scrollHeight;

        textarea.style.height = `${Math.min(scrollHeight, TEXTAREA_MAX_HEIGHT)}px`;
        textarea.style.overflowY = scrollHeight > TEXTAREA_MAX_HEIGHT ? 'auto' : 'hidden';
      }
    }, [input, textareaRef]);

    const sendMessage = async (_event: React.UIEvent, messageInput?: string) => {
      const _input = messageInput || input;

      if (_input.length === 0 || isLoading) {
        return;
      }

      await workbenchStore.saveAllFiles();

      if (error != null) {
        setMessages(messages.slice(0, -1));
      }

      const fileModifications = workbenchStore.getFileModifcations();

      chatStore.setKey('aborted', false);

<<<<<<< HEAD
      runAnimation();

      if (!chatStarted && _input && autoSelectTemplate) {
        setFakeLoading(true);
        setMessages([
          {
            id: `${new Date().getTime()}`,
            role: 'user',
            content: [
              {
                type: 'text',
                text: `[Model: ${model}]\n\n[Provider: ${provider.name}]\n\n${_input}`,
              },
              ...imageDataList.map((imageData) => ({
                type: 'image',
                image: imageData,
              })),
            ] as any, // Type assertion to bypass compiler check
          },
        ]);

        // reload();

        const { template, title } = await selectStarterTemplate({
          message: _input,
          model,
          provider,
        });

        if (template !== 'blank') {
          const temResp = await getTemplates(template, title).catch((e) => {
            if (e.message.includes('rate limit')) {
              toast.warning('Rate limit exceeded. Skipping starter template\n Continuing with blank template');
            } else {
              toast.warning('Failed to import starter template\n Continuing with blank template');
            }

            return null;
          });

          if (temResp) {
            const { assistantMessage, userMessage } = temResp;

            setMessages([
              {
                id: `${new Date().getTime()}`,
                role: 'user',
                content: _input,

                // annotations: ['hidden'],
              },
              {
                id: `${new Date().getTime()}`,
                role: 'assistant',
                content: assistantMessage,
              },
              {
                id: `${new Date().getTime()}`,
                role: 'user',
                content: `[Model: ${model}]\n\n[Provider: ${provider.name}]\n\n${userMessage}`,
                annotations: ['hidden'],
              },
            ]);

            reload();
            setFakeLoading(false);

            return;
          } else {
            setMessages([
              {
                id: `${new Date().getTime()}`,
                role: 'user',
                content: [
                  {
                    type: 'text',
                    text: `[Model: ${model}]\n\n[Provider: ${provider.name}]\n\n${_input}`,
                  },
                  ...imageDataList.map((imageData) => ({
                    type: 'image',
                    image: imageData,
                  })),
                ] as any, // Type assertion to bypass compiler check
              },
            ]);
            reload();
            setFakeLoading(false);

            return;
          }
        } else {
          setMessages([
            {
              id: `${new Date().getTime()}`,
              role: 'user',
              content: [
                {
                  type: 'text',
                  text: `[Model: ${model}]\n\n[Provider: ${provider.name}]\n\n${_input}`,
                },
                ...imageDataList.map((imageData) => ({
                  type: 'image',
                  image: imageData,
                })),
              ] as any, // Type assertion to bypass compiler check
            },
          ]);
          reload();
          setFakeLoading(false);

          return;
        }
      }

=======
>>>>>>> d3597ec1
      if (fileModifications !== undefined) {
        append({
          role: 'user',
          content: [
            {
              type: 'text',
              text: `[Model: ${model}]\n\n[Provider: ${provider.name}]\n\n${_input}`,
            },
            ...imageDataList.map((imageData) => ({
              type: 'image',
              image: imageData,
            })),
          ] as any,
        });

        workbenchStore.resetAllFileModifications();
      } else {
        append({
          role: 'user',
          content: [
            {
              type: 'text',
              text: `[Model: ${model}]\n\n[Provider: ${provider.name}]\n\n${_input}`,
            },
            ...imageDataList.map((imageData) => ({
              type: 'image',
              image: imageData,
            })),
          ] as any,
        });
      }

      setInput('');
      Cookies.remove(PROMPT_COOKIE_KEY);

      setUploadedFiles([]);
      setImageDataList([]);

      textareaRef.current?.blur();
    };

    const messageRef = useRef<HTMLDivElement>(null);
    const scrollRef = useRef<HTMLDivElement>(null);

    const handleInputChange = (e: React.ChangeEvent<HTMLTextAreaElement>) => {
      originalHandleInputChange(e);

      const debouncedCachePrompt = useCallback(
        debounce((event: React.ChangeEvent<HTMLTextAreaElement>) => {
          const trimmedValue = event.target.value.trim();
          Cookies.set(PROMPT_COOKIE_KEY, trimmedValue, { expires: 30 });
        }, 1000),
        [],
      );
      debouncedCachePrompt(e);
    };

    useEffect(() => {
      const storedApiKeys = Cookies.get('apiKeys');

      if (storedApiKeys) {
        setApiKeys(JSON.parse(storedApiKeys));
      }
    }, []);

    const handleModelChange = (newModel: string) => {
      setModel(newModel);
      Cookies.set('selectedModel', newModel, { expires: 30 });
    };

    const handleProviderChange = (newProvider: ProviderInfo) => {
      setProvider(newProvider);
      Cookies.set('selectedProvider', newProvider.name, { expires: 30 });
    };

    const handleStop = () => {
      stop();
      chatStore.setKey('aborted', true);
      workbenchStore.abortAllActions();
    };
    const clearAlert = () => workbenchStore.clearAlert();

    return (
      <BaseChat
        showChat={showChat}
        exportChat={exportChat}
        input={input}
        chatStarted={chatStarted}
<<<<<<< HEAD
        isStreaming={isLoading || fakeLoading}
        enhancingPrompt={enhancingPrompt}
        promptEnhanced={promptEnhanced}
=======
        isStreaming={isLoading}
>>>>>>> d3597ec1
        sendMessage={sendMessage}
        _messageRef={messageRef}
        _scrollRef={scrollRef}
        _handleInputChange={handleInputChange}
        _handleStop={handleStop}
        _description={description}
        _importChat={importChat}
        _messages={messages}
        uploadedFiles={uploadedFiles}
        setUploadedFiles={setUploadedFiles}
        _imageDataList={imageDataList}
        _setImageDataList={setImageDataList}
        _actionAlert={actionAlert?.content || ''}
        _clearAlert={clearAlert}
        _model={model}
        _setModel={handleModelChange}
        _provider={provider}
        _setProvider={handleProviderChange}
        _providerList={activeProviders}
      />
    );
  },
);

export default ChatImpl;<|MERGE_RESOLUTION|>--- conflicted
+++ resolved
@@ -21,7 +21,6 @@
 import { debounce } from '~/utils/debounce';
 import { createScopedLogger, renderLogger } from '~/utils/logger';
 import { createSampler } from '~/utils/sampler';
-import { getTemplates, selectStarterTemplate } from '~/utils/selectStarterTemplate';
 
 const toastAnimation = cssTransition({
   enter: 'animated fadeInRight',
@@ -111,10 +110,9 @@
     const [uploadedFiles, setUploadedFiles] = useState<File[]>([]);
     const [imageDataList, setImageDataList] = useState<string[]>([]);
     const [searchParams, setSearchParams] = useSearchParams();
-    const [fakeLoading, setFakeLoading] = useState(false);
     const files = useStore(workbenchStore.files);
     const actionAlert = useStore(workbenchStore.alert);
-    const { activeProviders, promptId, autoSelectTemplate, contextOptimizationEnabled } = useSettings();
+    const { activeProviders, promptId } = useSettings();
 
     const [model, setModel] = useState(() => {
       const savedModel = Cookies.get('selectedModel');
@@ -129,26 +127,6 @@
 
     const [apiKeys, setApiKeys] = useState<Record<string, string>>({});
 
-<<<<<<< HEAD
-    const { messages, isLoading, input, handleInputChange, setInput, stop, append, setMessages, reload, error } =
-      useChat({
-        api: '/api/chat',
-        body: {
-          apiKeys,
-          files,
-          promptId,
-          contextOptimization: contextOptimizationEnabled,
-        },
-        sendExtraMessageFields: true,
-        onError: (e) => {
-          logger.error('Request failed\n\n', e, error);
-          toast.error(
-            'There was an error processing your request: ' + (e.message ? e.message : 'No details were returned'),
-          );
-        },
-        onFinish: (message, response) => {
-          const usage = response.usage;
-=======
     const {
       messages,
       isLoading,
@@ -185,23 +163,15 @@
         if (usage) {
           console.log('Token usage:', usage);
         }
->>>>>>> d3597ec1
-
-          if (usage) {
-            console.log('Token usage:', usage);
-
-            // You can now use the usage data as needed
-          }
-
-          logger.debug('Finished streaming');
-        },
-        initialMessages,
-        initialInput: Cookies.get(PROMPT_COOKIE_KEY) || '',
-      });
+
+        logger.debug('Finished streaming');
+      },
+      initialMessages,
+      initialInput: Cookies.get(PROMPT_COOKIE_KEY) || '',
+    });
     useEffect(() => {
       const prompt = searchParams.get('prompt');
-
-      // console.log(prompt, searchParams, model, provider);
+      console.log(prompt, searchParams, model, provider);
 
       if (prompt) {
         setSearchParams({});
@@ -257,131 +227,10 @@
 
       await workbenchStore.saveAllFiles();
 
-      if (error != null) {
-        setMessages(messages.slice(0, -1));
-      }
-
       const fileModifications = workbenchStore.getFileModifcations();
 
       chatStore.setKey('aborted', false);
 
-<<<<<<< HEAD
-      runAnimation();
-
-      if (!chatStarted && _input && autoSelectTemplate) {
-        setFakeLoading(true);
-        setMessages([
-          {
-            id: `${new Date().getTime()}`,
-            role: 'user',
-            content: [
-              {
-                type: 'text',
-                text: `[Model: ${model}]\n\n[Provider: ${provider.name}]\n\n${_input}`,
-              },
-              ...imageDataList.map((imageData) => ({
-                type: 'image',
-                image: imageData,
-              })),
-            ] as any, // Type assertion to bypass compiler check
-          },
-        ]);
-
-        // reload();
-
-        const { template, title } = await selectStarterTemplate({
-          message: _input,
-          model,
-          provider,
-        });
-
-        if (template !== 'blank') {
-          const temResp = await getTemplates(template, title).catch((e) => {
-            if (e.message.includes('rate limit')) {
-              toast.warning('Rate limit exceeded. Skipping starter template\n Continuing with blank template');
-            } else {
-              toast.warning('Failed to import starter template\n Continuing with blank template');
-            }
-
-            return null;
-          });
-
-          if (temResp) {
-            const { assistantMessage, userMessage } = temResp;
-
-            setMessages([
-              {
-                id: `${new Date().getTime()}`,
-                role: 'user',
-                content: _input,
-
-                // annotations: ['hidden'],
-              },
-              {
-                id: `${new Date().getTime()}`,
-                role: 'assistant',
-                content: assistantMessage,
-              },
-              {
-                id: `${new Date().getTime()}`,
-                role: 'user',
-                content: `[Model: ${model}]\n\n[Provider: ${provider.name}]\n\n${userMessage}`,
-                annotations: ['hidden'],
-              },
-            ]);
-
-            reload();
-            setFakeLoading(false);
-
-            return;
-          } else {
-            setMessages([
-              {
-                id: `${new Date().getTime()}`,
-                role: 'user',
-                content: [
-                  {
-                    type: 'text',
-                    text: `[Model: ${model}]\n\n[Provider: ${provider.name}]\n\n${_input}`,
-                  },
-                  ...imageDataList.map((imageData) => ({
-                    type: 'image',
-                    image: imageData,
-                  })),
-                ] as any, // Type assertion to bypass compiler check
-              },
-            ]);
-            reload();
-            setFakeLoading(false);
-
-            return;
-          }
-        } else {
-          setMessages([
-            {
-              id: `${new Date().getTime()}`,
-              role: 'user',
-              content: [
-                {
-                  type: 'text',
-                  text: `[Model: ${model}]\n\n[Provider: ${provider.name}]\n\n${_input}`,
-                },
-                ...imageDataList.map((imageData) => ({
-                  type: 'image',
-                  image: imageData,
-                })),
-              ] as any, // Type assertion to bypass compiler check
-            },
-          ]);
-          reload();
-          setFakeLoading(false);
-
-          return;
-        }
-      }
-
-=======
->>>>>>> d3597ec1
       if (fileModifications !== undefined) {
         append({
           role: 'user',
@@ -470,13 +319,7 @@
         exportChat={exportChat}
         input={input}
         chatStarted={chatStarted}
-<<<<<<< HEAD
-        isStreaming={isLoading || fakeLoading}
-        enhancingPrompt={enhancingPrompt}
-        promptEnhanced={promptEnhanced}
-=======
         isStreaming={isLoading}
->>>>>>> d3597ec1
         sendMessage={sendMessage}
         _messageRef={messageRef}
         _scrollRef={scrollRef}
